--- conflicted
+++ resolved
@@ -1,5 +1,4 @@
-<<<<<<< HEAD
-## 1.0.3 (Unreleased)
+## 1.0.4 (Unreleased)
 
 FEATURES:
  * **Terminating Gateways**: Adds built-in support for running Consul Connect terminating gateways [[GH-9829](https://github.com/hashicorp/nomad/pull/9829)]
@@ -15,15 +14,12 @@
  * scheduler: Fixed a bug where job statuses and summaries where duplicated and miscalculated when registering a job. [[GH-9768](https://github.com/hashicorp/nomad/issues/9768)]
  * driver/qemu: Fixed a bug where network namespaces were not supported for QEMU workloads [[GH-9861](https://github.com/hashicorp/nomad/pull/9861)]
 
-## 1.0.2 (January 14, 2021)
-=======
 ## 1.0.3 (January 28, 2021)
 
 SECURITY:
  * drivers/exec+java: Modified exec-based drivers to run tasks in private PID/IPC namespaces. CVE-2021-3283 [[GH-9911](https://github.com/hashicorp/nomad/issues/9911)]
 
-## 1.0.2 (January 14, 2020)
->>>>>>> d79b74c9
+## 1.0.2 (January 14, 2021)
 
 IMPROVEMENTS:
  * artifact: Added support for virtual host style AWS S3 paths. [[GH-9050](https://github.com/hashicorp/nomad/issues/9050)]
